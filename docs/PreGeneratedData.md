--- conflicted
+++ resolved
@@ -18,13 +18,8 @@
 
 We provide an example pytorch-style dataset class ([dataset_loader.py](../infinigen/tools)) to help load data in our format. 
 
-<<<<<<< HEAD
-Assuming you ran the "Download only the data needed monocular depth" example command above, you should be able to use the following example by a python interpreter (`python`) in the root of the repository:
-=======
-If you create a python script in the `worldgen/` folder, you can use the following snippet to load your downloaded data. You may need to replace `outputs/my_download` and `data_types` with the values used during download. 
->>>>>>> a8ba86a3
-
-```python
+If you create a python script in the root of the repo, you can use the following snippet to load your downloaded data. You may need to replace `outputs/my_download` and `data_types` with the values used during download. 
+python
 from infinigen.tools.dataset_loader import get_infinigen_dataset
 dataset = get_infinigen_dataset("outputs/my_download", data_types=["Image_png", "Depth_npy"])
 print(len(dataset))
